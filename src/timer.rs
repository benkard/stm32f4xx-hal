--- conflicted
+++ resolved
@@ -229,11 +229,7 @@
                     let ticks = self.clocks.$pclk().0 * pclk_mul / frequency;
 
                     let psc = u16((ticks - 1) / (1 << 16)).unwrap();
-<<<<<<< HEAD
-                    self.tim.psc.write(|w| w.psc().bits(psc));
-=======
                     self.tim.psc.write(|w| w.psc().bits(psc) );
->>>>>>> 2abc4a05
 
                     let arr = u16(ticks / u32(psc + 1)).unwrap();
                     self.tim.arr.write(|w| unsafe { w.bits(u32(arr)) });
